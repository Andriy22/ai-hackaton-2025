import useAuthStore from '@/features/auth/store/useAuthStore';
import useValidationStore from '@/features/validation/store/useValidationStore';
import { AnimatePresence, motion } from 'framer-motion';
import { CheckCircleIcon, EyeIcon, ShieldCheckIcon, UploadCloudIcon } from 'lucide-react';
import React, { useEffect, useState } from 'react';

// Import components
import EmployeeDetails from '@/features/validation/components/EmployeeDetails';
import OrganizationRequired from '@/features/validation/components/OrganizationRequired';
import ValidationDropzone from '@/features/validation/components/ValidationDropzone';
import ValidationResultComponent from '@/features/validation/components/ValidationResult';
import ValidationStatus, { ValidationStatusType } from '@/features/validation/components/ValidationStatus';

<<<<<<< HEAD
// Custom animation styles
const confettiAnimations = {
  confetti1: "absolute w-2 h-2 bg-yellow-500 rounded-full animate-[confetti1_3s_ease-in-out_infinite]",
  confetti2: "absolute w-3 h-3 bg-blue-500 rounded-full animate-[confetti2_2.8s_ease-in-out_infinite]", 
  confetti3: "absolute w-2 h-2 bg-green-500 rounded-full animate-[confetti3_2.5s_ease-in-out_infinite]",
  confetti4: "absolute w-3 h-3 bg-pink-500 rounded-full animate-[confetti4_3.2s_ease-in-out_infinite]",
  confetti5: "absolute w-2 h-2 bg-purple-500 rounded-full animate-[confetti5_2.7s_ease-in-out_infinite]",
  confetti6: "absolute w-4 h-4 bg-teal-500 rounded-full animate-[confetti6_3s_ease-in-out_infinite]",
};


=======
>>>>>>> 5399ce8b
const ValidationPage: React.FC = () => {
  const { user } = useAuthStore();
  const { 
    file, 
    validationResult, 
    employee, 
    status, 
    error, 
    setFile, 
    validateImage 
  } = useValidationStore();
  
  const [activeStep, setActiveStep] = useState(0);
  
  // Update active step based on status
  useEffect(() => {
    if (status === ValidationStatusType.IDLE) {
      setActiveStep(0);
    } else if (status === ValidationStatusType.UPLOADING) {
      setActiveStep(1);
    } else if (status === ValidationStatusType.SUCCESS) {
      setActiveStep(2);
    }
  }, [status]);

  // Early return if no organization ID
  if (!user?.organizationId) {
    return <OrganizationRequired />;
  }

  const handleFileChange = (selectedFile: File | null) => {
    setFile(selectedFile);
  };

  const handleValidate = async () => {
    if (!user?.organizationId) return;
    await validateImage(user.organizationId);
  };
  
  const isProcessing = status === ValidationStatusType.UPLOADING;
  const isSuccess = status === ValidationStatusType.SUCCESS;
  const isError = status === ValidationStatusType.ERROR;

  return (
    <div className="relative min-h-screen bg-gradient-to-b from-gray-50 to-gray-100 pt-10 pb-20">
      {/* Background decorations with inline keyframe styles */}
      <style>{`
        @keyframes blob {
          0% {
            transform: scale(1) translate(0px, 0px);
          }
          33% {
            transform: scale(1.1) translate(30px, -50px);
          }
          66% {
            transform: scale(0.9) translate(-20px, 20px);
          }
          100% {
            transform: scale(1) translate(0px, 0px);
          }
        }
        @keyframes pulse-ring {
          0% { transform: scale(0.5); opacity: 0; }
          50% { opacity: 0.5; }
          100% { transform: scale(1.8); opacity: 0; }
        }
      `}</style>

      <div className="absolute top-20 right-20 w-64 h-64 bg-blue-400 rounded-full mix-blend-multiply filter blur-3xl opacity-20" style={{ animation: "blob 7s infinite" }}></div>
      <div className="absolute top-40 left-40 w-72 h-72 bg-teal-300 rounded-full mix-blend-multiply filter blur-3xl opacity-20" style={{ animation: "blob 7s infinite 2s" }}></div>
      <div className="absolute bottom-40 right-1/4 w-80 h-80 bg-purple-300 rounded-full mix-blend-multiply filter blur-3xl opacity-20" style={{ animation: "blob 7s infinite 4s" }}></div>
      
      <div className="container mx-auto px-4 relative z-10">
        {/* Header */}
        <motion.div 
          initial={{ opacity: 0, y: -20 }}
          animate={{ opacity: 1, y: 0 }}
          transition={{ duration: 0.5 }}
          className="mb-12 text-center"
        >
          <div className="flex items-center justify-center mb-4">
            <EyeIcon className="h-10 w-10 text-teal-600 mr-3" />
            <h1 className="text-4xl font-bold bg-gradient-to-r from-teal-600 to-indigo-600 bg-clip-text text-transparent">
              Retina Validation System
            </h1>
          </div>
          <p className="text-lg text-gray-600 max-w-2xl mx-auto">
            Secure identity verification through advanced retina scanning technology
          </p>
        </motion.div>
        
        {/* Progress Steps */}
        <motion.div 
          initial={{ opacity: 0 }}
          animate={{ opacity: 1 }}
          transition={{ delay: 0.2, duration: 0.5 }}
          className="max-w-4xl mx-auto mb-10"
        >
          <ol className="flex items-center w-full text-sm font-medium text-center text-gray-500 md:text-base">
            {[
              { icon: <UploadCloudIcon className="w-5 h-5" />, label: "Upload" },
              { icon: <ShieldCheckIcon className="w-5 h-5" />, label: "Validation" },
              { icon: <CheckCircleIcon className="w-5 h-5" />, label: "Results" }
            ].map((step, index) => (
              <li key={index} className={`flex ${index < 2 ? 'md:w-full' : ''} items-center ${activeStep >= index ? 'text-teal-600' : 'text-gray-500'}`}>
                <span className={`flex items-center justify-center w-10 h-10 rounded-full shrink-0 transition-colors duration-300 ${activeStep >= index ? 'bg-teal-100 text-teal-600' : 'bg-gray-100'}`}>
                  {step.icon}
                </span>
                <span className="hidden md:inline-flex ms-2">{step.label}</span>
                {index < 2 && <span className="flex-grow border-t border-gray-300 mx-6 hidden md:inline-flex"></span>}
              </li>
            ))}
          </ol>
        </motion.div>

        <div className="max-w-4xl mx-auto">
          {/* Main content area */}
          <motion.div
            initial={{ opacity: 0, y: 20 }}
            animate={{ opacity: 1, y: 0 }}
            transition={{ delay: 0.3, duration: 0.5 }}
            className="bg-white rounded-2xl shadow-xl overflow-hidden"
          >
            <div className="p-1">
              <div className={`h-1.5 rounded-full transition-colors duration-500 ${isProcessing ? 'bg-indigo-500 animate-pulse' : isSuccess ? 'bg-green-500' : isError ? 'bg-red-500' : 'bg-gray-200'}`}></div>
            </div>
            
            <div className="p-8">
              {/* File upload dropzone */}
              <AnimatePresence mode="wait">
                <motion.div
                  key="dropzone"
                  initial={{ opacity: 0 }}
                  animate={{ opacity: 1 }}
                  exit={{ opacity: 0 }}
                  transition={{ duration: 0.4 }}
                  className="mb-8"
                >
                  <ValidationDropzone 
                    file={file}
                    onFileChange={handleFileChange}
                    isUploading={status === ValidationStatusType.UPLOADING}
                    onValidate={handleValidate}
                  />
                </motion.div>
              </AnimatePresence>
              
              {/* Status indicator */}
              <AnimatePresence>
                {(status !== ValidationStatusType.IDLE) && (
                  <motion.div
                    initial={{ opacity: 0, height: 0 }}
                    animate={{ opacity: 1, height: 'auto' }}
                    exit={{ opacity: 0, height: 0 }}
                    transition={{ duration: 0.3 }}
                    className="mb-8"
                  >
                    <ValidationStatus status={status} error={error} />
                  </motion.div>
                )}
              </AnimatePresence>
              
              {/* Results section */}
              <AnimatePresence>
                {isSuccess && validationResult && (
                  <motion.div
                    initial={{ opacity: 0, y: 20 }}
                    animate={{ opacity: 1, y: 0 }}
                    exit={{ opacity: 0, y: -20 }}
                    transition={{ duration: 0.5 }}
                    className="mb-8 mt-4"
                  >
                    <ValidationResultComponent result={validationResult} />
                  </motion.div>
                )}
              </AnimatePresence>
              
              {/* Employee details */}
              <AnimatePresence>
                {isSuccess && employee && (
                  <motion.div
                    initial={{ opacity: 0, y: 20 }}
                    animate={{ opacity: 1, y: 0 }}
                    exit={{ opacity: 0, y: -20 }}
                    transition={{ duration: 0.5, delay: 0.2 }}
                    className="bg-gradient-to-br from-white to-teal-50 rounded-xl p-6 border border-teal-100 shadow-sm"
                  >
                    <EmployeeDetails employee={employee} />
                  </motion.div>
                )}
              </AnimatePresence>
            </div>
          </motion.div>
          
          {/* Information cards */}
          <motion.div 
            initial={{ opacity: 0, y: 30 }}
            animate={{ opacity: 1, y: 0 }}
            transition={{ delay: 0.5, duration: 0.5 }}
            className="grid grid-cols-1 md:grid-cols-3 gap-6 mt-10"
          >
            {[
              {
                icon: <ShieldCheckIcon className="h-5 w-5 text-teal-600" />,
                title: "Secure Verification",
                description: "State-of-the-art retina scanning technology ensures accurate and reliable identity verification.",
                bgColor: "bg-teal-100"
              },
              {
                icon: <svg xmlns="http://www.w3.org/2000/svg" className="h-5 w-5 text-indigo-600" fill="none" viewBox="0 0 24 24" stroke="currentColor">
                  <path strokeLinecap="round" strokeLinejoin="round" strokeWidth={2} d="M13 10V3L4 14h7v7l9-11h-7z" />
                </svg>,
                title: "Instant Results",
                description: "Get validation results within seconds, enhancing efficiency in security processes.",
                bgColor: "bg-indigo-100"
              },
              {
                icon: <svg xmlns="http://www.w3.org/2000/svg" className="h-5 w-5 text-purple-600" fill="none" viewBox="0 0 24 24" stroke="currentColor">
                  <path strokeLinecap="round" strokeLinejoin="round" strokeWidth={2} d="M9 12l2 2 4-4m5.618-4.016A11.955 11.955 0 0112 2.944a11.955 11.955 0 01-8.618 3.04A12.02 12.02 0 003 9c0 5.591 3.824 10.29 9 11.622 5.176-1.332 9-6.03 9-11.622 0-1.042-.133-2.052-.382-3.016z" />
                </svg>,
                title: "Advanced Security",
                description: "Multiple layers of security ensure that sensitive data remains protected at all times.",
                bgColor: "bg-purple-100"
              }
            ].map((card, index) => (
              <motion.div 
                key={index}
                initial={{ opacity: 0, y: 20 }}
                animate={{ opacity: 1, y: 0 }}
                transition={{ delay: 0.6 + (index * 0.1), duration: 0.4 }}
                whileHover={{ y: -5, transition: { duration: 0.2 } }}
                className="bg-white p-6 rounded-xl shadow-sm border border-gray-100 hover:shadow-md transition duration-300"
              >
                <div className={`w-10 h-10 rounded-full ${card.bgColor} flex items-center justify-center mb-4`}>
                  {card.icon}
                </div>
                <h3 className="text-lg font-semibold mb-2">{card.title}</h3>
                <p className="text-gray-600 text-sm">{card.description}</p>
              </motion.div>
            ))}
          </motion.div>
        </div>
      </div>
    </div>
  );
};

export default ValidationPage;<|MERGE_RESOLUTION|>--- conflicted
+++ resolved
@@ -11,20 +11,6 @@
 import ValidationResultComponent from '@/features/validation/components/ValidationResult';
 import ValidationStatus, { ValidationStatusType } from '@/features/validation/components/ValidationStatus';
 
-<<<<<<< HEAD
-// Custom animation styles
-const confettiAnimations = {
-  confetti1: "absolute w-2 h-2 bg-yellow-500 rounded-full animate-[confetti1_3s_ease-in-out_infinite]",
-  confetti2: "absolute w-3 h-3 bg-blue-500 rounded-full animate-[confetti2_2.8s_ease-in-out_infinite]", 
-  confetti3: "absolute w-2 h-2 bg-green-500 rounded-full animate-[confetti3_2.5s_ease-in-out_infinite]",
-  confetti4: "absolute w-3 h-3 bg-pink-500 rounded-full animate-[confetti4_3.2s_ease-in-out_infinite]",
-  confetti5: "absolute w-2 h-2 bg-purple-500 rounded-full animate-[confetti5_2.7s_ease-in-out_infinite]",
-  confetti6: "absolute w-4 h-4 bg-teal-500 rounded-full animate-[confetti6_3s_ease-in-out_infinite]",
-};
-
-
-=======
->>>>>>> 5399ce8b
 const ValidationPage: React.FC = () => {
   const { user } = useAuthStore();
   const { 
